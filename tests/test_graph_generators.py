--- conflicted
+++ resolved
@@ -45,8 +45,7 @@
     except Exception as e:
         assert str(e) == "The sum of degrees should be even!"
 
-
-<<<<<<< HEAD
+   
 def test_barabasi_albert():
     graph = GraphGenerator.barabasi_albert(100, 0.1)
     assert len(graph.vertices()) == 100
@@ -54,7 +53,8 @@
     assert len(graph.vertices()) == 100
     graph = GraphGenerator.barabasi_albert(100, 0.1)
     assert len(graph.vertices()) == 100
-=======
+    
+    
 def test_watts_strogatz():
     N = 20
     k = 8
@@ -66,5 +66,4 @@
         G = GraphGenerator.watts_strogatz(N, k, beta)
         assert False
     except Exception as e:
-        assert str(e) == "The mean degree must be even"
->>>>>>> 1b3b8231
+        assert str(e) == "The mean degree must be even"