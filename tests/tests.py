--- conflicted
+++ resolved
@@ -18,7 +18,6 @@
 def test_graph_from_edge_list():
     graph1 = Graph.from_edge_list("graph_examples/triangle_edge_list.txt")
     graph2 = triangle()
-<<<<<<< HEAD
     assert (graph1._dict == graph2._dict)
 
 def test_add_vertex_edges():
@@ -36,9 +35,6 @@
     graph1.remove_edge("0","2")
     graph1.remove_vertex("1")
     assert graph1 == empty(3)
-=======
-    print(graph1._dict)
-    print(graph2._dict)
 
 
 def test_find_isolated_vertices():
@@ -48,5 +44,4 @@
 
 def test_density():
     graph1 = Graph.from_edge_list("graph_examples/triangle_edge_list.txt")
-    assert graph1.density() == 1
->>>>>>> 341cf980
+    assert graph1.density() == 1