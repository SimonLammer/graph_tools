<<<<<<< HEAD
from random import random, randint, uniform, shuffle
from .vertex_edge import Vertex,Edge
=======
from random import random, randint, uniform
from .vertex_edge import Vertex, Edge
>>>>>>> d80d9ddf
from .graph import Graph
from .orientedGraph import OrientedGraph


class GraphGenerator:

    @staticmethod
    def empty(n: int, oriented: bool = False):
        """
        Builds the graph of n vertices an no edges

        Returns
        -------
        A new Graph Object
        """
        graph_dict = dict()
        for i in range(n):
            graph_dict[Vertex(i)] = set()
        if oriented:
            return OrientedGraph(graph_dict)
        return Graph(graph_dict)

    @staticmethod
    def cycle(n: int, oriented: bool = False):
        """
        Builds the cycle of size n, with vertex i being linked to
        vertices (i+1)%n and (i-1)%n

        Returns
        -------
        A new Graph Object
        """
        g = GraphGenerator.empty(n, oriented)
        for i in range(n):
            g.add_edge(i, (i+1) % n)
        return g

    @staticmethod
    def clique(n: int, oriented: bool = False):
        """
        Builds the fully connected graph of size n, that is the graph of n
        vertices and all possible n(n-1)/2 edges

        Returns
        -------
        A new Graph Object
        """
        g = GraphGenerator.empty(n)
        for i in range(n):
            for j in range(i):
                g.add_edge(i, j)
        return g

    @staticmethod
    def erdos_renyi_proba(n: int, p: float):
        """
        Generates a graph through the Erdös-Renyi model.

        Parameters
        ----------
        'n' : int
            Number of vertices

        'p' : float between 0 and 1
            The probability for each edge to be present in the graph

        Returns
        -------
        A new Graph Object
        """
        p = min(max(p, 0), 1)
        g = GraphGenerator.empty(n)
        for i in range(n):
            for j in range(i):
                if random() <= p:
                    g.add_edge(i, j)
        return g

    @staticmethod
    def erdos_renyi_edge(n: int, l: int):
        """
        Generates a graph through the Erdös-Renyi model with fixed number
        of edges

        Parameters
        ----------
        'n' : int
            Number of vertices

        'l' : int
            Number of edges

        Returns
        -------
        A new Graph Object
        """
        adj = [[0 for i in range(n)] for j in range(n)]
        possible_edges = [(i, j) for j in range(n) for i in range(j)]
        for i in range(l):
            (a, b) = possible_edges.pop(randint(0, len(possible_edges) - 1))
            adj[a][b] = 1
        return Graph.from_adjacency_matrix(adj)

    @staticmethod
    def chung_lu(seq):
        """
        TODO
        """
<<<<<<< HEAD
        if sum(seq)%2!=0:
=======
        assert 1 == 0
        if sum(seq) % 2 != 0:
>>>>>>> d80d9ddf
            raise Exception("The sum of degrees should be even!")
        k_tot = sum(seq)
        n = len(seq)
        G = GraphGenerator.empty(n)
        for i in range(n):
            for j in range(i):
                if seq[i]*seq[j]/k_tot>random():
                    G.add_edge(i,j)
        return G

    @staticmethod
    def molloy_reed(seq):
        """
        TODO
        """
<<<<<<< HEAD
        if sum(seq)%2!=0:
=======
        assert 1 == 0
        if sum(seq) % 2 != 0:
>>>>>>> d80d9ddf
            raise Exception("The sum of degrees should be even!")
        n = len(seq)
        G = GraphGenerator.empty(n)
        seq2 = []
        for i in range(n):
            seq2 += [i]*seq[i]
        m = len(seq2)//2
        shuffle(seq2)
        for i in range(m):
            if seq2[2*i] != seq2[2*i+1]:
                G.add_edge(seq2[2*i], seq2[2*i+1])
        return G<|MERGE_RESOLUTION|>--- conflicted
+++ resolved
@@ -1,10 +1,5 @@
-<<<<<<< HEAD
 from random import random, randint, uniform, shuffle
 from .vertex_edge import Vertex,Edge
-=======
-from random import random, randint, uniform
-from .vertex_edge import Vertex, Edge
->>>>>>> d80d9ddf
 from .graph import Graph
 from .orientedGraph import OrientedGraph
 
@@ -113,12 +108,7 @@
         """
         TODO
         """
-<<<<<<< HEAD
         if sum(seq)%2!=0:
-=======
-        assert 1 == 0
-        if sum(seq) % 2 != 0:
->>>>>>> d80d9ddf
             raise Exception("The sum of degrees should be even!")
         k_tot = sum(seq)
         n = len(seq)
@@ -134,12 +124,7 @@
         """
         TODO
         """
-<<<<<<< HEAD
         if sum(seq)%2!=0:
-=======
-        assert 1 == 0
-        if sum(seq) % 2 != 0:
->>>>>>> d80d9ddf
             raise Exception("The sum of degrees should be even!")
         n = len(seq)
         G = GraphGenerator.empty(n)
